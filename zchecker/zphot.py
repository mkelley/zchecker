# Licensed under a 3-clause BSD style license - see LICENSE.rst
import os
import struct
import enum
from collections import defaultdict

import numpy as np
from numpy import pi
import scipy.ndimage as nd

try:
    import matplotlib.pyplot as plt
    import matplotlib.dates as mdates
except ImportError:
    plt = None

import astropy.units as u
from astropy.io import fits
from astropy.wcs import WCS
from astropy.stats import sigma_clipped_stats
from astropy.table import Table
from astropy.time import Time
from photutils.centroids import centroid_sources, centroid_2dg
import sep

from . import ZChecker
from .exceptions import UncalibratedError
from sbsearch import util


# no data below this value is useful
DATA_FLOOR = -100

@enum.unique
class Flag(enum.Flag):
    """Photometry flags.

    If any values are redefined, the photometry database must be
    reconstructed.

    """

    # keep sync'ed with README
    NONE = 0
    EPHEMERIS_OUTSIDE_IMAGE = 2**0
    CENTROID_FAIL = 2**1
    CENTROID_OUTSIDE_UNC = 2**2
    EPHEMERIS_TOO_UNCERTAIN = 2**3
    IMAGE_UNCALIBRATED = 2**4
    NONZERO_INFOBITS = 2**5


class ZPhot(ZChecker):
    def __init__(self, *args, **kwargs):
        super().__init__(*args, **kwargs)
        self.logger.info('ZPhot')

    APERTURE_RADII_PIXELS = np.arange(2, 20)
    APERTURE_RADII_KM = (np.arange(5) + 1) * 10000
    PLOT_COLORS = {
        'zg': 'tab:green',
        'zr': 'tab:orange',
        'zi': 'tab:red'
    }
    PLOT_MARKERS = {
        'zg': 'o',
        'zr': 's',
        'zi': 'v'
    }
    PLOT_FLAGGED_MARKERS = {
        'zg': 'x',
        'zr': '+',
        'zi': '*'
    }

    def photometry(self, objects=None, update=False, unc_limit=None,
                   snr_limit=5):
        """Find data with missing photometry and measure it.

        Parameters
        ----------
        objects : list, optional
            Limit to detections of these objects.

        update : bool, optional
            Re-measure and overwrite any existing values.

        unc_limit : float, optional
            Only measure objects with ephemeris uncertainties less
            than this limit (arcsec), or ``None`` for no limit.  RA
            and Dec are tested independently.

        snr_limit : float, optional

        Notes
        -----
        Photometry flags are defined by `~Flag`.

        """

<<<<<<< HEAD
        data = self._data_iterator(objects, update, unc_limit, snr_limit)
=======
        data = self._data_iterator(objects, update)
>>>>>>> 76e8bdd8
        for obs in data:
            flag = Flag.NONE

            if obs['infobits'] != 0:
                flag = Flag.NONZERO_INFOBITS

            fn = self.config['cutout path'] + '/' + obs['archivefile']
            self.logger.debug('  ' + fn)
            hdu = fits.open(fn)

            # Difference image preferred, but not if too close the edge.
            ext = 'SCI'
            if 'DIFF' in hdu:
                d = hdu['DIFF'].data
                bad_rows = np.sum(d < DATA_FLOOR, 0) == d.shape[0]
                bad_cols = np.sum(d < DATA_FLOOR, 1) == d.shape[1]

                # any near the target?  don't use it.
                x = hdu['SCI'].header['TGTX']
                y = hdu['SCI'].header['TGTY']
                bady = np.any(bad_cols[max(y-50, 0):min(y+51, d.shape[0])])
                badx = np.any(bad_rows[max(x-50, 0):min(x+51, d.shape[1])])
                if not (bady or badx):
                    ext = 'DIFF'

            sources, mask = self._mask(hdu, ext)
            im = np.ma.MaskedArray(hdu[ext].data, mask=mask)
            im = im.byteswap().newbyteorder()  # prep for SEP

            # If ephemeris uncertainty is greater than unc_limit, then pass
            if obs['ra3sig'] > unc_limit or obs['dec3sig'] > unc_limit:
                flag |= Flag.EPHEMERIS_TOO_UNCERTAIN
                self._update(obs['foundid'], flag=flag.value)
                continue

            # centroid
            wcs = WCS(hdu[ext])
            xy, dxy, cflag = self._centroid(im, obs, wcs)
            flag |= cflag

            if (flag & Flag.EPHEMERIS_OUTSIDE_IMAGE):
                self._update(obs['foundid'], flag=flag.value)
                continue

            # background esimate based on ZTF source mask
            bkg = sep.Background(im.data, mask=sources,
                                 bw=64, bh=64, fw=3, fh=3)
            bg = bkg.globalback
            bgsig = bkg.globalrms
            bgarea = (~mask).sum()

            # pixel scale
            ps = self._pixel_scale(wcs)
            seeing = obs['seeing'] / ps  # pixels
            ps_km = 725 * obs['delta'] * ps

            # aperture photometry, 1 pixel steps, then 10k steps
            rap = np.r_[self.APERTURE_RADII_PIXELS,
                        self.APERTURE_RADII_KM / ps_km]
            area = pi * rap**2
            flux, ferr, sep_flag = sep.sum_circle(
                im.data - bkg.back(), [xy[0]], [xy[1]], rap, err=bgsig,
                gain=hdu[ext].header['gain'], mask=im.mask)

            # calibrate to PS1
            try:
                m, merr = self._calibrate(hdu[ext].header, flux, ferr)
            except UncalibratedError:
                m = flux * 0
                merr = flux * 0
                flag |= Flag.IMAGE_UNCALIBRATED

            packed = self.pack(flux, m, merr)
            self._update(obs['foundid'], dx=dxy[0], dy=dxy[1], bg=bg,
                         bg_area=bgarea, bg_stdev=bgsig, flux=packed[0],
                         m=packed[1], merr=packed[2], flag=flag.value)

    def get_phot(self, obj, rap=None, unit='pixel'):
        """Get photometry from database.

        Parameters
        ----------
        obj : str
            Object name or ID.

        rap : list, optional
            Limit to these apertures.

        unit : str, optional
            Units for ``rap``: pixel, km.

        Returns
        -------
        tab : Table
            Results.

        """

        rows = []
        query = self.db.get_found(obj=obj, inner_join=['ztf USING (obsid)'])
        for row in query:
            try:
                phot = self.get_phot_by_foundid(row[0], rap, unit=unit)
            except ValueError:
                continue

            for k in row.keys():
                phot[k] = row[k]

            rows.append(phot)

        tab = Table(rows=rows)

        i = tab['merr'] < 0.5
        return tab[i]

    def get_phot_by_foundid(self, foundid, rap, unit='pixel'):
        """Get photometry from database given foundid.

        Parameters
        ----------
        foundid : str
            Database found ID.

        rap : list, optional
            Limit to these apertures.

        unit : str, optional
            Units for ``rap``: pixel, km.

        Returns
        -------
        phot : dict
            Keys:

            dx, dy : float
                Centroid offset from ephemeris position.

            bg, bgsig, bgarea : float
                Background values.

            flux, m, merr : ndarray
                Aperture photometry (unpacked).

            flag : int
                Photometry flags.

        """

        row = self.db.execute('''
        SELECT * FROM ztf_phot WHERE foundid=:foundid
        ''', {'foundid': foundid}).fetchone()

        if row is None:
            raise ValueError('foundid not found in photometry database: {}'
                             .format(foundid))

        phot = {}
        for k in row.keys():
            if k in ('foundid', 'flux', 'm', 'merr'):
                continue

            phot[k] = row[k]

        phot['flux'], phot['m'], phot['merr'] = self.unpack(
            row['flux'], row['m'], row['merr'])

        if rap is not None:
            if unit == 'pixel':
                i = np.array([np.where(self.APERTURE_RADII_PIXELS == r)[0]
                              for r in rap]).ravel()
            elif unit == 'km':
                i = np.array([np.where(self.APERTURE_RADII_KM == r)[0]
                              for r in rap]).ravel()
                i += len(self.APERTURE_RADII_PIXELS)
            else:
                raise ValueError('rap unit must be pixel or km: {}'
                                 .format(unit))

            for k in ['flux', 'm', 'merr']:
                phot[k] = phot[k][i]
                if len(phot[k]) == 1:
                    phot[k] = float(phot[k])

        return phot

    def plot(self, obj, rap, unit='pixel', fignum=None, **kwargs):
        """Quick-look plot of a single object.

        Parameters
        ----------
        obj : int or str
            Object name or ID.

        rap : int
            Aperture radius to plot.

        unit : str, optional
            Units of ``rap``.

        fignum : matplotlib Figure, optional
            Plot to this figure number.  The plot will be cleared.

        **kwargs
            Keyword arguments for `~matplotlib.pyplot.errorbar`.

        Returns
        -------
        tab : `~astropy.table.Table`
            Photometry from `~get_phot`.

        """

        if plt is None:
            self.logger.error('matplotlib is required for plotting')

        fig = plt.figure(fignum)
        fig.clear()
        ax = plt.gca()
        ax.minorticks_on()

        tab = self.get_phot(obj, [rap], unit=unit)
        if len(tab) == 0:
            self.logger.info('Nothing to plot.')
            return tab

        self.logger.debug('Found {} data points.'.format(len(tab)))
        m = tab['m'].ravel()
        tab = tab[(m != 0) * np.isfinite(m)]
        if len(tab) == 0:
            self.logger.info('No good data to plot.')
            return tab
        self.logger.debug('{} good data points to plot.'.format(len(tab)))

        # seeing in rap units
        seeing = tab['seeing']
        if unit == 'km':
            seeing *= 725 * tab['delta']
        else:
            seeing /= 1.01  # pixels

        # signed heliocentric distance
        rh = np.sign(tab['rdot']) * tab['rh']
        date = Time(tab['obsdate'])

        kwargs['ls'] = kwargs.pop('linestyle', kwargs.get('ls', 'none'))
        kwargs['alpha'] = kwargs.get('alpha', 0.5)

        for filt in ('zg', 'zr', 'zi'):
            c = self.PLOT_COLORS[filt]
            m = self.PLOT_MARKERS[filt]
            i = tab['filtercode'] == filt
            if not any(i):
                continue

            j = (tab[i]['flag'] == 0) * (seeing[i] < rap)
            if any(j):
                plt.errorbar(date.plot_date[i][j],
                             tab['m'][i][j], tab['merr'][i][j], color=c,
                             marker=m, **kwargs)

            m = self.PLOT_FLAGGED_MARKERS[filt]
            if any(~j):
                plt.errorbar(date.plot_date[i][~j],
                             tab['m'][i][~j], tab['merr'][i][~j], color=c,
                             marker=m, **kwargs)

        ylim = ax.get_ylim()
        ax.set_ylim(max(ylim), min(ylim))
        plt.setp(ax, xlabel='Date (UTC)', ylabel='$m$ (mag)')

        ax.xaxis_date()
        ax.xaxis.set_major_formatter(mdates.DateFormatter('%Y-%m-%d %H:%M'))
        ax.xaxis.set_tick_params('major', length=15)
        fig.autofmt_xdate()

        plt.tight_layout()

        return tab

    @classmethod
    def pack(cls, flux, m, merr):
        n = len(cls.APERTURE_RADII_PIXELS) + len(cls.APERTURE_RADII_KM)
        float_pack = '{}f'.format(n)
        packed = (struct.pack(float_pack, *flux),
                  struct.pack(float_pack, *m),
                  struct.pack(float_pack, *merr))
        return packed

    @classmethod
    def unpack(cls, flux, m, merr):
        n = len(cls.APERTURE_RADII_PIXELS) + len(cls.APERTURE_RADII_KM)
        float_pack = '{}f'.format(n)

        if flux is None:
            return (np.zeros(n), np.zeros(n), np.zeros(n))

        packed = (np.array(struct.unpack(float_pack, flux)),
                  np.array(struct.unpack(float_pack, m)),
                  np.array(struct.unpack(float_pack, merr)))
        return packed

    def _data_iterator(self, objects, update):
        if update:
            # Delete photometry and remeasure.
            if objects:
                objids = [obj[0] for obj in self.db.resolve_objects(objects)]
                q = ','.join('?' * len(objids))
                objcon = 'WHERE foundid IN (SELECT foundid FROM ztf_found WHERE objid IN ({}))'.format(q)
                parameters = objids
            else:
                objcon = 'WHERE 1'
                parameters = []

            self.db.execute('DELETE FROM ztf_phot ' + objcon, parameters)

        cmd = '''
        SELECT foundid,archivefile,seeing,ra,dec,delta,ra3sig,dec3sig,infobits
        FROM ztf_found
        INNER JOIN ztf_cutouts USING (foundid)
        LEFT JOIN ztf_phot USING (foundid)
        '''

        constraints = [('sciimg>0', None),
                       ('flag IS NULL', None)]
        if objects:
            objids = [obj[0] for obj in self.db.resolve_objects(objects)]
            q = ','.join('?' * len(objids))
            constraints.append(('objid IN ({})'.format(q), objids))

        cmd, parameters = util.assemble_sql(cmd, [], constraints)
        iterating = True
        while iterating:
            iterating = False
            for obs in self.db.iterate_over(cmd, parameters):
                iterating = True
                yield obs

    def _mask(self, hdu, sci_ext):
        im = hdu[sci_ext].data + 0
        try:
            mask = hdu['mask'].data.astype(bool)
            mask[im < DATA_FLOOR] = True
        except KeyError:
            opts = dict(bw=64, bh=64, fw=3, fh=3)
            mask = np.zeros(im.shape, bool)
            for i in range(2):
                mask[im < DATA_FLOOR] = True
                bkg = sep.Background(im, mask=mask, **opts)
                objects, mask = sep.extract(im - bkg, 2, err=bkg.globalrms,
                                            segmentation_map=True)
                mask = mask != 0

        sources = mask.copy()
        mask[im < DATA_FLOOR] = True

        # unmask objects near target
        lbl, n = nd.label(mask)
        try:
            cen = hdu['sci'].header['tgty'], hdu['sci'].header['tgtx']
            for m in np.unique(lbl[cen[0]-2:cen[0]+3, cen[1]-2:cen[1]+3]):
                mask[lbl == m] = False
        except KeyError:
            pass

        # add nans
        mask += ~np.isfinite(im.data)
        return sources, mask

    def _centroid(self, im, obs, wcs):
        gxy = np.r_[wcs.all_world2pix(obs['ra'] * u.deg,
                                      obs['dec'] * u.deg, 0)]
        if (any(gxy > np.array(im.shape[::-1])) or any(gxy < 0)):
            return gxy, np.r_[0, 0], Flag.EPHEMERIS_OUTSIDE_IMAGE

        try:
            xy = np.r_[centroid_sources(im, *gxy, box_size=7,
                                        centroid_func=centroid_2dg)]
        except ValueError:
            return gxy, np.r_[0, 0], Flag.CENTROID_FAIL

        flag = Flag.NONE

        dxy = xy - gxy
        if np.hypot(*dxy) > np.hypot(obs['ra3sig'], obs['dec3sig']):
            flag = flag | Flag.CENTROID_OUTSIDE_UNC

        if all(dxy == 0):
            flag = flag | Flag.CENTROID_FAIL

        return xy, dxy, flag

    def _pixel_scale(self, wcs):
        return np.sqrt(np.linalg.det(wcs.wcs.cd)) * 3600

    def _bgap(self, im, xy, rap0, seeing):
        # Assuming 1/rho profile, when does mean surface brightness
        # fall to 1 count/pixel?  Surface brightness ~1/rho; mean
        # surface brightness is surface brightness at rho / 2; surface
        # brightness at rho is mean surface brightness / 1.5.
        f0 = self._apphot(im, xy, [rap0])
        sb0 = f0 / pi / rap0**2 / 3
        bgap = max(int(rap0 * sb0), int(seeing * 4))
        return bgap

    @staticmethod
    def _rarray(shape, xy):
        y, x = np.mgrid[0:shape[0], 0:shape[1]]
        y = y - xy[1]
        x = x - xy[0]
        return np.sqrt(x**2 + y**2)

    def _apphot(self, im, xy, rap):
        ap = list((photutils.CircularAperture(xy, r)
                   for r in rap))
        phot = photutils.aperture_photometry(im, ap, mask=im.mask)
        flux = np.zeros(len(rap))
        if len(rap) > 1:
            for i in range(len(rap)):
                flux[i] = phot[0]['aperture_sum_{}'.format(i)]
        else:
            flux[0] = phot[0]['aperture_sum']
        return flux

    def _calibrate(self, header, flux, ferr):
        try:
            zp = header['MAGZP']
        except KeyError:
            raise UncalibratedError

        zp_rms = header['MAGZPRMS']
        C = header['CLRCOEFF']
        # PS1 system colors based on Solontoi et al. 2010
        comet_default = {
            'R - i': 0.24,
            'g - R': 0.49
        }[header['PCOLOR'].strip()]

        m_inst = -2.5 * np.log10(flux)
        m = m_inst + zp + C * comet_default
        merr = np.sqrt((1.0857 * ferr / flux)**2 + zp_rms**2)

        return m, merr

    def _update(self, foundid, **kwargs):
        values = defaultdict(lambda: None)
        values['foundid'] = foundid
        values.update(kwargs)
        self.db.execute('''
        INSERT OR REPLACE INTO ztf_phot
        VALUES (:foundid,:dx,:dy,:bgap,:bg,:bg_area,
          :bg_stdev,:flux,:m,:merr,:flag)
        ''', values)<|MERGE_RESOLUTION|>--- conflicted
+++ resolved
@@ -30,6 +30,7 @@
 
 # no data below this value is useful
 DATA_FLOOR = -100
+
 
 @enum.unique
 class Flag(enum.Flag):
@@ -98,11 +99,7 @@
 
         """
 
-<<<<<<< HEAD
         data = self._data_iterator(objects, update, unc_limit, snr_limit)
-=======
-        data = self._data_iterator(objects, update)
->>>>>>> 76e8bdd8
         for obs in data:
             flag = Flag.NONE
 
@@ -411,7 +408,8 @@
             if objects:
                 objids = [obj[0] for obj in self.db.resolve_objects(objects)]
                 q = ','.join('?' * len(objids))
-                objcon = 'WHERE foundid IN (SELECT foundid FROM ztf_found WHERE objid IN ({}))'.format(q)
+                objcon = 'WHERE foundid IN (SELECT foundid FROM ztf_found WHERE objid IN ({}))'.format(
+                    q)
                 parameters = objids
             else:
                 objcon = 'WHERE 1'
