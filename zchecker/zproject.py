# Licensed under a 3-clause BSD style license - see LICENSE.rst
import os
import argparse
import logging
import multiprocessing as mp
from tempfile import NamedTemporaryFile, mkstemp
from itertools import repeat

import numpy as np
from numpy import ma
from astropy.io import fits
from astropy.stats import sigma_clip
import montage_wrapper as m

from zchecker import ZChecker
from sbsearch import util
from sbsearch.logging import ProgressBar

# no data below this value is useful; used to test if reference
# subtracted image is bad
DATA_FLOOR = -100


class ZProject(ZChecker):
    def __init__(self, *args, **kwargs):
        super().__init__(*args, **kwargs)
        self.logger.info('ZProject')

    def project(self, alignment='sangle', objects=None, force=False, size=300,
                single=False):
        path = self.config['cutout path'] + os.path.sep

        if alignment not in ['vangle', 'sangle']:
            raise ValueError('alignment must be vangle or sangle')

        cmd = 'SELECT foundid,archivefile FROM ztf_cutouts'
        constraints = [('sciimg+diffimg != 0', None)]
        if not force:
            constraints.append(('({a}img=0 OR {a}img IS NULL)'.format(
                a=alignment), None))

        if objects:
            cmd += '''
            INNER JOIN found USING (foundid)
            INNER JOIN obj USING (objid)
            '''

            q = ','.join('?' * len(objects))
            objids = list([obj[0] for obj in
                           self.db.resolve_objects(objects)])
            constraints.append(('objid IN ({})'.format(q), objids))

        cmd, parameters = util.assemble_sql(cmd, [], constraints)

        # create a temporary table to isolate query from updates
        self.db.execute('''
        CREATE TEMPORARY TABLE files_to_project AS {}
        '''.format(cmd), parameters)
        rows = self.db.iterate_over(
            'SELECT foundid,archivefile FROM files_to_project', []
        )
        count = (self.db.execute('SELECT COUNT() FROM files_to_project')
                 .fetchone())[0]
        self.logger.info('{} files to process.'.format(count))

        error_count = 0
        with ProgressBar(count, self.logger) as bar:
            foundids, archivefiles, args = [], [], []
            queued = 0
            for row in rows:
                foundids.append(row['foundid'])
                archivefiles.append(path + row['archivefile'])
                args.append(
                    (path + row['archivefile'], [alignment]))
                count -= 1
                queued += 1

                if queued == mp.cpu_count() * 2 or single:
                    self.queue(foundids, archivefiles, alignment, bar, size,
                               single)
                    foundids, archivefiles, args = [], [], []
                    queued = 0

            if queued:
                error_count += self.queue(foundids, archivefiles,
                                          alignment, bar, size, single)
        self.logger.info('{} errors.'.format(error_count))

    def queue(self, foundids, archivefiles, alignment, bar, size, single):
        args = list(zip(archivefiles, repeat([alignment]), repeat(size)))
        if single:
            errors = []
            for i in range(len(args)):
                errors.append(project_file(*args[i]))
        else:
            with mp.Pool() as pool:
                errors = pool.starmap(project_file, args)

        error_count = 0
        for i in range(len(errors)):
            if errors[i] is False:
                self.db.execute('''
                UPDATE ztf_cutouts
                SET {a}img=?
                WHERE foundid=?
                '''.format(a=alignment), (1, foundids[i]))
            else:
                error_count += 1
                self.logger.error(
                    '    Error projecting {}: {}'.format(
                        archivefiles[i], errors[i]))
                self.db.execute('''
                UPDATE ztf_cutouts
                SET {a}img=?
                WHERE foundid=?
                '''.format(a=alignment), (-1, foundids[i]))
            bar.update()

        self.db.commit()
        return error_count


def project_file(fn, alignments, size):
    with fits.open(fn) as hdu:
        mask_ext = hdu.index_of('MASK') if 'MASK' in hdu else None
        ref_ext = hdu.index_of('REF') if 'REF' in hdu else None

        # Difference image preferred, but not if there are too many
        # artifacts due to being close to the edge.
        sci_ext = 0
        if 'DIFF' in hdu:
            d = hdu['DIFF'].data
            bad_cols = np.sum(d < DATA_FLOOR, 0) > 0.8 * d.shape[0]
            bad_rows = np.sum(d < DATA_FLOOR, 1) > 0.8 * d.shape[1]

            # any near the target?  don't use it.
            x = hdu['SCI'].header['TGTX']
            y = hdu['SCI'].header['TGTY']
            bady = np.any(bad_cols[max(y-50, 0):min(y+51, d.shape[0])])
            badx = np.any(bad_rows[max(x-50, 0):min(x+51, d.shape[1])])

            if not (bady or badx):
                sci_ext = hdu.index_of('DIFF')

    errors = []
    for alignment in alignments:
        try:
            newsci = project_extension(fn, sci_ext, alignment, size)
        except (m.MontageError, ValueError) as e:
<<<<<<< HEAD
            newsci = fits.ImageHDU(np.empty((size, size)) * np.nan)
=======
>>>>>>> dc3479da
            errors.append(str(e))
            # if the science extension cannot be reprojected, then skip the rest
            break

        if mask_ext is not None:
            try:
                newmask = project_extension(fn, mask_ext, alignment, size)
            except (m.MontageError, ValueError) as e:
                mask_ext = None

        if ref_ext is not None:
            try:
                newref = project_extension(fn, ref_ext, alignment, size)
            except (m.MontageError, ValueError) as e:
                ref_ext = None

        with fits.open(fn, mode='update') as hdu:
            append_image_to(hdu, newsci, alignment.upper())
            hdu[alignment.upper(
            )].header['DIFFIMG'] = sci_ext != 0, 'True if based on DIFF, else SCI'
            if mask_ext is not None:
                append_image_to(hdu, newmask, alignment.upper() + 'MASK')
            if ref_ext is not None:
                append_image_to(hdu, newref, alignment.upper() + 'REF')

    # background estimate
    update_background(fn)

    if len(errors) > 0:
        return '; '.join(errors)

    return False  # no error


def project_extension(fn, ext, alignment, size):
    """Project extension `extname` in file `fn`.

    alignment:
      'vangle': Projected velocity--->+x-axis.
      'sangle': Projected comet-Sun vector--->+x-axis.

    Image distortions should be removed.

    """

    if alignment not in ('vangle', 'sangle'):
        raise ValueError('Alignment must be vangle or sangle: {}'.format(
            alignment))

    h0 = fits.getheader(fn)
    if alignment not in h0:
        raise ValueError('Alignment vector not in FITS header')

    radec = (h0['tgtra'], h0['tgtdec'])
    temp_header = make_header(radec, 90 + h0[alignment], size)
    bitpix = fits.getheader(fn, ext=ext)['BITPIX']

    # could not reproject diff images with hdu keyword, instead copy
    # all extensions to their own file, and reproject that
    fd_in, inf = mkstemp()
    with fits.open(fn) as original:
        # astype(float) to convert integers
        newhdu = fits.PrimaryHDU(original[ext].data.astype(float),
                                 original[ext].header)
        newhdu.writeto(inf)

    fd_out, outf = mkstemp()
    try:
        m.reproject(inf, outf, header=temp_header,
                    exact_size=True, silent_cleanup=True)
        im, h = fits.getdata(outf, header=True)
        if bitpix == 16:
            im = im.round().astype(int)
            im[im < 0] = 0
        projected = fits.ImageHDU(im, h)
    except m.MontageError as e:
        raise
    finally:
        # temp file clean up
        os.fdopen(fd_in).close()
        os.unlink(inf)
        os.fdopen(fd_out).close()
        os.unlink(outf)
        os.unlink(temp_header)

    return projected


def append_image_to(hdu, newhdu, extname):
    newhdu.name = extname
    if extname in hdu:
        hdu[extname] = newhdu
    else:
        hdu.append(newhdu)


def make_header(radec, angle, size):
    """Write a Montage template header to a file.

    WCS centered on `radec` (deg).
    Position angle `angle` at top (E of N, deg).

    """

    c = np.cos(np.radians(-angle))
    s = np.sin(np.radians(-angle))
    pc = np.matrix([[c, s], [-s, c]])

    with NamedTemporaryFile(mode='w', delete=False) as h:
        h.write('''SIMPLE  = T
BITPIX  = -64
NAXIS   = 2
NAXIS1  = {}
NAXIS2  = {}
CTYPE1  = 'RA---TAN'
CTYPE2  = 'DEC--TAN'
EQUINOX = 2000
CRVAL1  =  {:13.9}
CRVAL2  =  {:13.9}
CRPIX1  =       {:.4f}
CRPIX2  =       {:.4f}
CDELT1  =   -0.000281156
CDELT2  =    0.000281156
PC1_1   =  {:13.9}
PC1_2   =  {:13.9}
PC2_1   =  {:13.9}
PC2_2   =  {:13.9}
END
'''.format(size, size, radec[0], radec[1], size / 2, size / 2,
           pc[0, 0], pc[0, 1], pc[1, 0], pc[1, 1]))

    return h.name


def update_background(fn):
    with fits.open(fn, mode='update') as hdu:
        im = hdu[0].data.copy()
        mask = ~np.isfinite(im) + (im < DATA_FLOOR)
        if 'MASK' in hdu:
            mask += hdu['MASK'].data > 0
        im = ma.MaskedArray(im, mask=mask, copy=True)

        scim = sigma_clip(im)

        mean = ma.mean(scim)
        mean = mean if mean is not ma.masked else 0

        median = ma.median(scim)
        median = median if median is not ma.masked else 0

        stdev = ma.std(scim)
        stdev = stdev if stdev is not ma.masked else 0

        hdu['SCI'].header['bgmean'] = (
            mean, 'background sigma-clipped mean')
        hdu['SCI'].header['bgmedian'] = (
            median, 'background sigma-clipped median')
        hdu['SCI'].header['bgstdev'] = (
            stdev, 'background sigma-clipped standard dev.')
        hdu['SCI'].header['nbg'] = (
            ma.sum(~scim.mask), 'area considered in background stats.')<|MERGE_RESOLUTION|>--- conflicted
+++ resolved
@@ -147,10 +147,7 @@
         try:
             newsci = project_extension(fn, sci_ext, alignment, size)
         except (m.MontageError, ValueError) as e:
-<<<<<<< HEAD
             newsci = fits.ImageHDU(np.empty((size, size)) * np.nan)
-=======
->>>>>>> dc3479da
             errors.append(str(e))
             # if the science extension cannot be reprojected, then skip the rest
             break
